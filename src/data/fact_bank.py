--- conflicted
+++ resolved
@@ -3,14 +3,11 @@
 
 import datasets
 import pandas as pd
-<<<<<<< HEAD
-=======
 from sklearn.model_selection import KFold
 from head2span import get_text_span
 import json
 import re
 from typing import List, Dict
->>>>>>> 6191167b
 
 from ..core.path import dirparent
 
@@ -31,21 +28,6 @@
     text = re.sub(r'\s+([,.!?;:(){}[\]%"\'’%])', r'\1', text)
     
 
-<<<<<<< HEAD
-def load() -> datasets.DatasetDict:
-    df = pd.read_csv(os.path.join(FB_DIR, "span", "corpus.csv"))
-    return datasets.DatasetDict({
-        split: datasets.Dataset.from_pandas(
-            df[df.split == split], preserve_index=False
-        ) for split in ("train", "test")  # NOTE: Not using dev yet.
-    })
-
-
-# NOTE: FB has established split. Fold params are not used.
-def load_kfold(fold: int, k: int = 5, seed: int = 42) -> datasets.DatasetDict:
-    assert fold == 0, "KFold splitting not implemented"
-    return load()
-=======
     contraction_suffixes = [
         r"n['’]t",  # n't
         r"['’]m",    # 'm
@@ -107,5 +89,4 @@
     return datasets.DatasetDict({
         "train": fb.filter(lambda x: x['split'] == 'train'), #XXX: Not using dev yet.
         "test": fb.filter(lambda x: x['split'] == 'test'),
-    })
->>>>>>> 6191167b
+    })