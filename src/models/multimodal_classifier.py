--- conflicted
+++ resolved
@@ -182,7 +182,6 @@
         # OpenSmile features
         if not self.config.use_opensmile_features:
             opensmile_features = torch.tensor([]).to(device)
-<<<<<<< HEAD
         # Pooling.
         text_pooled = pooler(
             text_features, dim=1, pooler_type=self.config.text_pooler_type
@@ -211,14 +210,12 @@
         else:
             raise ValueError
         # Compute loss.
-=======
         
         # Fusion and classification
         fusion_features = torch.cat([text_pooled, audio_pooled, opensmile_features], dim=1)
         logits = self.classification_head(fusion_features)
         
         # Compute loss
->>>>>>> 6191167b
         loss = None
         if labels is not None:
             if self.config.num_labels == 1:
